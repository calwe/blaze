#![no_std]
#![no_main]

use core::arch::asm;

#[no_mangle]
pub extern "C" fn _start() {
<<<<<<< HEAD
    unsafe { core::arch::asm!("int3") }
=======
    unsafe { asm!("int 80h") };
>>>>>>> 6cdeb66a
    loop {}
}

#[panic_handler]
fn tmp_panic(_: &core::panic::PanicInfo) -> ! {
    loop {}
}<|MERGE_RESOLUTION|>--- conflicted
+++ resolved
@@ -5,11 +5,7 @@
 
 #[no_mangle]
 pub extern "C" fn _start() {
-<<<<<<< HEAD
-    unsafe { core::arch::asm!("int3") }
-=======
     unsafe { asm!("int 80h") };
->>>>>>> 6cdeb66a
     loop {}
 }
 
