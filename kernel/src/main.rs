//! # PrivOS Kernel
//!
//! A simple kernel for the PrivOS operating system.

#![no_std]
#![no_main]
#![feature(abi_x86_interrupt)]
#![feature(alloc_error_handler)]
#![warn(missing_docs)]

extern crate alloc;

pub mod acpi;
pub mod gdt;
pub mod interrupts;
pub mod io;
pub mod loader;
pub mod memory;
pub mod util;

use core::arch::global_asm;

use limine::{
    LimineBootInfoRequest, LimineMemmapRequest, LimineMemoryMapEntryType, LimineModuleRequest,
    LimineRsdpRequest,
};
use raw_cpuid::CpuId;
use spin::Mutex;
use x86_64::{
    structures::paging::{FrameAllocator, Mapper, Page, PageTableFlags, PhysFrame, Size4KiB},
    PhysAddr, VirtAddr,
};

use crate::{
    acpi::rsdp::RSDPDescriptor20,
    loader::elf::{load_elf_at_addr, Elf64_Ehdr},
    memory::{
        allocator::{self, HEAP_SIZE, HEAP_START},
        translate_addr, BootInfoFrameAllocator,
    },
};

use lazy_static::lazy_static;

static BOOTLOADER_INFO: LimineBootInfoRequest = LimineBootInfoRequest::new(0);
static MEMORY_MAP: LimineMemmapRequest = LimineMemmapRequest::new(0);
static MODULES: LimineModuleRequest = LimineModuleRequest::new(0);
static RSDP: LimineRsdpRequest = LimineRsdpRequest::new(0);

global_asm!(include_str!("asm/usermode.S"));

extern "C" {
    fn _usermode_jump(func: u64, stack: u64);
}

const USER_STACK_START: u64 = 0xffff_dead_beef_0000;
const USER_STACK_SIZE: u64 = 1024 * 100; // 100KiB
const USER_FUNCTION_START: u64 = 0xffff_ffff_feef_0000;

/// Kernel Entry Point
///
/// `_start` is defined in the linker script as the entry point for the ELF file.
/// Unless the [`Entry Point`](limine::LimineEntryPointRequest) feature is requested,
/// the bootloader will transfer control to this function.
#[no_mangle]
pub extern "C" fn _start() -> ! {
    info!("Kernel started.");

    let bootinfo = BOOTLOADER_INFO
        .get_response()
        .get()
        .expect("Bootloader did not respond to bootinfo request.");
    info!(
        "   Bootloader: {} v{}",
        bootinfo.name.to_str().unwrap().to_str().unwrap(),
        bootinfo.version.to_str().unwrap().to_str().unwrap(),
    );
    cpu_info();

    init();

    trace!("Getting modules from bootloader");
    let modules = MODULES
        .get_response()
        .get()
        .expect("Bootloader did not respond to modules request.");
    let modules = modules.modules();
    let ramdisk = modules.get(0).expect("No ramdisk at index 0");
    trace!("ramdisk size: {}", ramdisk.length);
    trace!("ramdisk base: {:p}", ramdisk.base.as_ptr().unwrap());

    let entry = load_elf_at_addr(ramdisk.base.as_ptr().unwrap() as u64).unwrap();

    let rsdp_resp = RSDP
        .get_response()
        .get()
        .expect("Bootloader did not respond to RSDP request.");
    let rsdp = unsafe { *(rsdp_resp.address.as_ptr().unwrap() as *const RSDPDescriptor20) };
    info!("RSDP: {:#x?}", rsdp);

    info!("Kernel finished");

    info!("jumping to usermode: {:x}", entry.0);
    unsafe {
<<<<<<< HEAD
        _usermode_jump(entry);
    };
=======
        _usermode_jump(entry.0, entry.1);
    }
>>>>>>> 6cdeb66a

    hcf();
}

/// Initializes tables and resources that will be used in the rest of our kernel.
fn init() {
    gdt::init();
    interrupts::init();
    init_memory();

    info!("Everything initialized.");
}

/// Basic memory initialisation
///
/// - Get the memory map from the bootloader (and display basic infomation)
/// - Create a frame allocator using the memory map
/// - Map the kernel heap into memory
fn init_memory() {
    trace!("Getting memory map from bootloader");
    let mmap_response = MEMORY_MAP
        .get_response()
        .get()
        .expect("Bootloader did not respond to memory map request.");

    let mmap = mmap_response.memmap();
    let useable_mem = mmap
        .iter()
        .filter(|entry| entry.typ == LimineMemoryMapEntryType::Usable)
        .map(|entry| entry.len)
        .sum::<u64>()
        / 1024
        / 1024;
    info!("Usable Memory: {} MiB", useable_mem);

    trace!("Creating our frame allocator");
    let phys_mem_offset = VirtAddr::new(0);
    let mut mapper = unsafe { memory::init(phys_mem_offset) };
    let mut frame_allocator = unsafe { BootInfoFrameAllocator::init(&mmap_response) };

    trace!(
        "Mapping kernel heap (0x{:x} -> 0x{:x})",
        HEAP_START,
        HEAP_START + HEAP_SIZE
    );
    allocator::init_heap(&mut mapper, &mut frame_allocator).expect("initialising heap failed");

    trace!(
        "Mapping user stack (0x{:x} -> 0x{:x})",
        USER_STACK_START,
        USER_STACK_START + USER_STACK_SIZE
    );

    let page_range = {
        let heap_start = VirtAddr::new(USER_STACK_START as u64);
        let heap_end = heap_start + USER_STACK_SIZE - 1u64;
        let heap_start_page = Page::containing_address(heap_start);
        let heap_end_page = Page::containing_address(heap_end);
        Page::range_inclusive(heap_start_page, heap_end_page)
    };

    for page in page_range {
        let frame = frame_allocator.allocate_frame().unwrap();
        let flags =
            PageTableFlags::PRESENT | PageTableFlags::WRITABLE | PageTableFlags::USER_ACCESSIBLE;
        unsafe {
            mapper
                .map_to(page, frame, flags, &mut frame_allocator)
                .unwrap()
                .flush()
        };
    }

    let user_function_curr = VirtAddr::new(_usermode_function as *const () as u64);
    let user_function_phys =
        unsafe { translate_addr(user_function_curr, phys_mem_offset).unwrap() };
    let page_phys_start = (user_function_phys.as_u64() >> 12) << 12;
    let fn_page_offset = user_function_phys.as_u64() - page_phys_start;
    let user_fn_virt_base = USER_FUNCTION_START;
    let user_fn_virt = user_fn_virt_base + fn_page_offset;

    let page: Page<Size4KiB> = Page::containing_address(VirtAddr::new(user_fn_virt));
    let flags =
        PageTableFlags::PRESENT | PageTableFlags::WRITABLE | PageTableFlags::USER_ACCESSIBLE;
    let frame: PhysFrame<Size4KiB> = PhysFrame::containing_address(PhysAddr::new(page_phys_start));
    unsafe {
        mapper
            .map_to(page, frame, flags, &mut frame_allocator)
            .unwrap()
            .flush();
    }

    // trace!("jumping to usermode ({:x})", user_fn_virt);
    // unsafe { _usermode_jump(user_fn_virt); }
}

/// Prints basic cpu infomation onto the screen
fn cpu_info() {
    let cpuid = CpuId::new();
    if let Some(vf) = cpuid.get_vendor_info() {
        info!("   CPU Vendor: {}", vf.as_str());
    }
}

// // FIXME: This is an temporary hack. THIS MUST BE DELETED AND IMPROVED
// fn usermode_jump() {
//     let func = usermode_function as *const ();
//     warn!("JUMPING INTO USERMODE (at {:p})", func);
//     unsafe {
//         asm!(
//             "mov ax, (8 * 8) | 3",
//             "xchg bx, bx",
//             "mov ds, ax",
//             "mov es, ax",
//             "mov fs, ax",
//             "mov gs, ax",
//             "mov rax, rsp",
//             "push (8 * 8) | 3",
//             "push rax",
//             "pushf",
//             "push (7 * 8) | 3",
//             "push {}",
//             "iretq",
//             sym usermode_function,
//         );
//     }
// }

// FIXME: Also temporary. This should be replaced by another binary linked to the kernel.
/// tmp usermode func
#[no_mangle]
pub extern "C" fn _usermode_function() {
    loop {}
    warn!("Usermode?");
    hcf();
}

#[panic_handler]
fn rust_panic(info: &core::panic::PanicInfo) -> ! {
    fatal!("{}", info);
    hcf();
}

#[alloc_error_handler]
fn alloc_error_handler(layout: alloc::alloc::Layout) -> ! {
    panic!("Allocation error: {:?}", layout);
}

/// Die, spectacularly.
pub fn hcf() -> ! {
    loop {
        core::hint::spin_loop();
    }
}<|MERGE_RESOLUTION|>--- conflicted
+++ resolved
@@ -6,6 +6,7 @@
 #![no_main]
 #![feature(abi_x86_interrupt)]
 #![feature(alloc_error_handler)]
+#![feature(ptr_metadata)]
 #![warn(missing_docs)]
 
 extern crate alloc;
@@ -32,7 +33,10 @@
 };
 
 use crate::{
-    acpi::rsdp::RSDPDescriptor20,
+    acpi::{
+        rsdp::{RSDPDescriptor, RSDPDescriptor20},
+        rsdt::{ACPISDTHeader, RSDT},
+    },
     loader::elf::{load_elf_at_addr, Elf64_Ehdr},
     memory::{
         allocator::{self, HEAP_SIZE, HEAP_START},
@@ -95,20 +99,18 @@
         .get_response()
         .get()
         .expect("Bootloader did not respond to RSDP request.");
-    let rsdp = unsafe { *(rsdp_resp.address.as_ptr().unwrap() as *const RSDPDescriptor20) };
-    info!("RSDP: {:#x?}", rsdp);
+    let rsdp = RSDPDescriptor::from_rsdp_response(rsdp_resp);
+    trace!("{:?}", rsdp);
+    let rsdt_ptr = RSDT::from_addr(rsdp.rsdt_address());
+    let rsdt = unsafe { &*rsdt_ptr };
+    rsdt.get_madt();
 
     info!("Kernel finished");
 
     info!("jumping to usermode: {:x}", entry.0);
     unsafe {
-<<<<<<< HEAD
-        _usermode_jump(entry);
-    };
-=======
         _usermode_jump(entry.0, entry.1);
     }
->>>>>>> 6cdeb66a
 
     hcf();
 }
